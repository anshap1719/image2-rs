#![allow(missing_docs)]

use crate::*;

use gl::types::*;

pub use glutin::{
    self,
    event::{ElementState, Event, VirtualKeyCode, WindowEvent},
    event_loop::{ControlFlow, EventLoop, EventLoopWindowTarget},
    window::{WindowBuilder, WindowId},
    ContextCurrentState as CurrentState, NotCurrent, PossiblyCurrent, WindowedContext as Context,
};

impl From<glutin::dpi::PhysicalPosition<u32>> for Point {
    fn from(p: glutin::dpi::PhysicalPosition<u32>) -> Point {
        Point::new(p.x as usize, p.y as usize)
    }
}

impl From<glutin::dpi::PhysicalPosition<f64>> for Point {
    fn from(p: glutin::dpi::PhysicalPosition<f64>) -> Point {
        Point::new(p.x as usize, p.y as usize)
    }
}

use glutin::platform::desktop::EventLoopExtDesktop;

pub struct Window<T: Type, C: Color> {
    pub id: WindowId,
    pub context: Option<Context<NotCurrent>>,
    pub texture: Texture,
    pub image: Image<T, C>,
    pub framebuffer: GLuint,
    pub size: Size,
<<<<<<< HEAD
    pub dirty: bool,
=======
    pub position: Point,
    pub selection: Option<Region>,
>>>>>>> 6580cb5b
}

pub struct WindowSet<T: Type, C: Color>(std::collections::BTreeMap<WindowId, Window<T, C>>);

impl<T: Type, C: Color> Default for WindowSet<T, C> {
    fn default() -> Self {
        WindowSet(std::collections::BTreeMap::new())
    }
}

impl<T: 'static + Type, C: 'static + Color> WindowSet<T, C> {
    pub fn new() -> WindowSet<T, C> {
        Default::default()
    }

    pub fn add(&mut self, window: Window<T, C>) -> Result<WindowId, Error> {
        let id = window.id;
        self.0.insert(id, window);
        Ok(id)
    }

    pub fn create<X>(
        &mut self,
        event_loop: &EventLoop<X>,
        image: Image<T, C>,
        window_builder: WindowBuilder,
    ) -> Result<WindowId, Error>
    where
        Image<T, C>: ToTexture<T, C>,
    {
        let window = Window::new(event_loop, image, window_builder)?;
        self.add(window)
    }

    pub fn get(&self, window_id: &WindowId) -> Option<&Window<T, C>> {
        self.0.get(window_id)
    }

    pub fn get_mut(&mut self, window_id: &WindowId) -> Option<&mut Window<T, C>> {
        self.0.get_mut(window_id)
    }

    pub fn remove(&mut self, window_id: &WindowId) -> Option<Window<T, C>> {
        self.0.remove(window_id)
    }

    pub fn iter(&self) -> impl Iterator<Item = (&WindowId, &Window<T, C>)> {
        self.0.iter()
    }

    pub fn iter_mut(&mut self) -> impl Iterator<Item = (&WindowId, &mut Window<T, C>)> {
        self.0.iter_mut()
    }

    pub fn run<
        X,
        F: 'static
            + FnMut(&mut WindowSet<T, C>, Event<'_, X>, &EventLoopWindowTarget<X>, &mut ControlFlow),
    >(
        &mut self,
        event_loop: &mut EventLoop<X>,
        mut event_handler: F,
    ) {
        event_loop.run_return(move |event, target, cf| {
            *cf = ControlFlow::Poll;

            match &event {
                Event::WindowEvent { event, window_id } => match event {
                    WindowEvent::CloseRequested => {
                        *cf = ControlFlow::Exit;
                    }
                    WindowEvent::CursorMoved { position, .. } => {
                        if let Some(window) = self.get_mut(&window_id) {
                            window.position =
                                window.mouse_position((position.x as usize, position.y as usize));
                        }
                    }
                    _ => (),
                },
                Event::RedrawRequested(window_id) => {
                    if let Some(window) = self.get_mut(&window_id) {
                        window.draw().unwrap();
                    }
                }
                _ => (),
            }

            event_handler(self, event, target, cf);

            for (_, window) in self.0.iter_mut() {
                let _ = window.draw();
            }
        })
    }
}

impl<'a, T: Type, C: Color> Window<T, C> {
    pub fn new<X>(
        event_loop: &EventLoop<X>,
        image: Image<T, C>,
        window: WindowBuilder,
    ) -> Result<Window<T, C>, Error>
    where
        Image<T, C>: ToTexture<T, C>,
    {
        let mut framebuffer = 0;

        let context = glutin::ContextBuilder::new().build_windowed(window, event_loop)?;
        let context = match unsafe { context.make_current() } {
            Ok(ctx) => ctx,
            Err((_, e)) => return Err(e.into()),
        };

        gl::load_with(|ptr| context.context().get_proc_address(ptr) as *const _);

        let texture = image.to_texture()?;

        unsafe {
            gl::GenFramebuffers(1, &mut framebuffer);
            gl::BindFramebuffer(gl::READ_FRAMEBUFFER, framebuffer);
            gl::FramebufferTexture2D(
                gl::READ_FRAMEBUFFER,
                gl::COLOR_ATTACHMENT0,
                gl::TEXTURE_2D,
                texture.id,
                0,
            );
            gl::BindFramebuffer(gl::READ_FRAMEBUFFER, 0);
        }

        let context = match unsafe { context.make_not_current() } {
            Ok(ctx) => ctx,
            Err((_, e)) => return Err(e.into()),
        };

        let size = context.window().inner_size();
        let id = context.window().id();

        Ok(Window {
            id,
            context: Some(context),
            image,
            texture,
            framebuffer,
            position: Point::default(),
            size: Size::new(size.width as usize, size.height as usize),
<<<<<<< HEAD
            dirty: true,
=======
            selection: None,
>>>>>>> 6580cb5b
        })
    }

    pub fn with_current_context<X, F: FnOnce(&mut Context<PossiblyCurrent>) -> Result<X, Error>>(
        &mut self,
        f: F,
    ) -> Result<X, Error> {
        if let Some(ctx) = self.context.take() {
            let size = ctx.window().inner_size();
            self.size.width = size.width as usize;
            self.size.height = size.height as usize;

            let ctx = unsafe { ctx.make_current() };
            let mut ctx = match ctx {
                Ok(ctx) => ctx,
                Err((_, e)) => return Err(e.into()),
            };

            gl::load_with(|ptr| ctx.context().get_proc_address(ptr) as *const _);

            let t = f(&mut ctx);
            let ctx = match unsafe { ctx.make_not_current() } {
                Ok(x) => x,
                Err((_, e)) => return Err(e.into()),
            };
            self.context = Some(ctx);
            return Ok(t?);
        }

        Err(Error::GlutinContext(glutin::ContextError::ContextLost))
    }

    pub fn mouse_position(&self, pt: impl Into<Point>) -> Point {
        let pt = pt.into();
        let ratio = (self.size.width as f64 / self.image.meta.width() as f64)
            .min(self.size.height as f64 / self.image.meta.height() as f64);
        let display_width = (self.image.meta.width() as f64 * ratio) as usize;
        let display_height = (self.image.meta.height() as f64 * ratio) as usize;
        let x = self.size.width.saturating_sub(display_width) / 2;
        let y = self.size.height.saturating_sub(display_height) / 2;

        self.scale_mouse_position(pt, x, y, display_width, display_height, ratio)
    }

    fn scale_mouse_position(
        &self,
        pt: impl Into<Point>,
        x: usize,
        y: usize,
        display_width: usize,
        display_height: usize,
        ratio: f64,
    ) -> Point {
        let mut pt = pt.into();

        pt.x = pt.x.saturating_sub(x);
        pt.y = pt.y.saturating_sub(y);

        if pt.x >= display_width {
            pt.x = display_width.saturating_sub(1);
        }

        if pt.y >= display_height {
            pt.y = display_height.saturating_sub(1);
        }

        pt.map(|x, y| ((x as f64 / ratio) as usize, (y as f64 / ratio) as usize))
    }

    pub fn into_image(self) -> Image<T, C> {
        self.image
    }

    pub fn image(&self) -> &Image<T, C> {
        &self.image
    }

    pub fn image_mut(&mut self) -> &mut Image<T, C> {
        &mut self.image
    }

    pub fn mark_as_dirty(&mut self) {
        self.dirty = true;
    }

    pub fn draw(&mut self) -> Result<(), Error> {
        if !self.dirty {
            return Ok(());
        }

        let meta = self.image.meta().clone();
        let image = self.image.data.as_ptr();
        let texture = self.texture.clone();
        let framebuffer = self.framebuffer;
        let size = self.size;
        let size = self.with_current_context(|ctx| {
            let ratio = (size.width as f64 / meta.width() as f64)
                .min(size.height as f64 / meta.height() as f64);
            let display_width = (meta.width() as f64 * ratio) as usize;
            let display_height = (meta.height() as f64 * ratio) as usize;
            let x = size.width.saturating_sub(display_width) / 2;
            let y = size.height.saturating_sub(display_height) / 2;
            unsafe {
                gl::ClearColor(0.0, 0.0, 0.0, 1.0);
                gl::Clear(gl::COLOR_BUFFER_BIT);

                gl::BindTexture(gl::TEXTURE_2D, texture.id);
                gl::TexImage2D(
                    gl::TEXTURE_2D,
                    0,
                    texture.internal as i32,
                    meta.width() as i32,
                    meta.height() as i32,
                    0,
                    texture.color,
                    texture.kind,
                    image as *const _,
                );
                gl::BindTexture(gl::TEXTURE_2D, 0);

                gl::BindFramebuffer(gl::READ_FRAMEBUFFER, framebuffer);
                gl::FramebufferTexture2D(
                    gl::READ_FRAMEBUFFER,
                    gl::COLOR_ATTACHMENT0,
                    gl::TEXTURE_2D,
                    texture.id,
                    0,
                );
                gl::BlitFramebuffer(
                    0,
                    meta.height() as i32,
                    meta.width() as i32,
                    0,
                    x as i32,
                    y as i32,
                    x as i32 + display_width as i32,
                    y as i32 + display_height as i32,
                    gl::COLOR_BUFFER_BIT,
                    gl::NEAREST,
                );
                gl::BindFramebuffer(gl::READ_FRAMEBUFFER, 0);
            }
            ctx.swap_buffers()?;
            Ok(ctx.window().inner_size())
        })?;

        self.size = Size::new(size.width as usize, size.height as usize);
        self.dirty = false;
        Ok(())
    }
}

#[derive(Debug, Clone, Copy, PartialEq, PartialOrd, Default)]
pub struct Texture {
    pub id: GLuint,
    pub internal: GLuint,
    pub kind: GLuint,
    pub color: GLuint,
}

impl Texture {
    fn new(id: GLuint, internal: GLuint, kind: GLuint, color: GLuint) -> Self {
        Texture {
            id,
            internal,
            kind,
            color,
        }
    }
}

pub trait ToTexture<T: Type, C: Color> {
    const COLOR: GLuint;
    const KIND: GLuint;

    fn get_meta(&self) -> &Meta<T, C>;

    fn get_data(&self) -> &[T];

    fn to_texture(&self) -> Result<Texture, Error> {
        let mut texture_id: GLuint = 0;

        unsafe {
            gl::GenTextures(1, &mut texture_id);
            gl::BindTexture(gl::TEXTURE_2D, texture_id);
        }

        let internal = match (Self::COLOR, Self::KIND) {
            (gl::RED, gl::BYTE) => gl::R8,
            (gl::RED, gl::SHORT) => gl::R16,
            (gl::RED, gl::UNSIGNED_BYTE) => gl::R8,
            (gl::RED, gl::UNSIGNED_SHORT) => gl::R16,
            (gl::RED, gl::FLOAT) => gl::R32F,
            (gl::RG, gl::BYTE) => gl::RG8,
            (gl::RG, gl::SHORT) => gl::RG16,
            (gl::RG, gl::UNSIGNED_BYTE) => gl::RG8,
            (gl::RG, gl::UNSIGNED_SHORT) => gl::RG16,
            (gl::RG, gl::FLOAT) => gl::RG32F,
            (gl::RGB, gl::BYTE) => gl::RGB8,
            (gl::RGB, gl::SHORT) => gl::RGB16,
            (gl::RGB, gl::UNSIGNED_BYTE) => gl::RGB,
            (gl::RGB, gl::UNSIGNED_SHORT) => gl::RGB16,
            (gl::RGB, gl::FLOAT) => gl::RGB32F,
            (gl::RGBA, gl::BYTE) => gl::RGBA,
            (gl::RGBA, gl::SHORT) => gl::RGBA16,
            (gl::RGBA, gl::UNSIGNED_BYTE) => gl::RGBA,
            (gl::RGBA, gl::UNSIGNED_SHORT) => gl::RGBA16,
            (gl::RGBA, gl::FLOAT) => gl::RGBA32F,
            _ => return Err(Error::InvalidType),
        };

        unsafe {
            gl::TexParameteri(gl::TEXTURE_2D, gl::TEXTURE_MAG_FILTER, gl::NEAREST as i32);
            gl::TexParameteri(gl::TEXTURE_2D, gl::TEXTURE_MIN_FILTER, gl::NEAREST as i32);
            gl::TexImage2D(
                gl::TEXTURE_2D,
                0,
                internal as i32,
                self.get_meta().width() as i32,
                self.get_meta().height() as i32,
                0,
                Self::COLOR,
                Self::KIND,
                self.get_data().as_ptr() as *const _,
            );
            gl::BindTexture(gl::TEXTURE_2D, 0);
        }
        return Ok(Texture::new(texture_id, internal, Self::KIND, Self::COLOR));
    }
}

macro_rules! to_texture {
    ($t:ty, $c:ty, $kind:expr, $color:expr) => {
        impl ToTexture<$t, $c> for Image<$t, $c> {
            const COLOR: GLuint = $color;
            const KIND: GLuint = $kind;

            fn get_meta(&self) -> &Meta<$t, $c> {
                &self.meta
            }

            fn get_data(&self) -> &[$t] {
                &self.data
            }
        }
    };
}

to_texture!(f32, Rgb, gl::FLOAT, gl::RGB);
to_texture!(f32, Rgba, gl::FLOAT, gl::RGBA);
to_texture!(u16, Rgb, gl::UNSIGNED_SHORT, gl::RGB);
to_texture!(u16, Rgba, gl::UNSIGNED_SHORT, gl::RGBA);
to_texture!(i16, Rgb, gl::SHORT, gl::RGB);
to_texture!(i16, Rgba, gl::SHORT, gl::RGBA);
to_texture!(u8, Rgb, gl::UNSIGNED_BYTE, gl::RGB);
to_texture!(u8, Rgba, gl::UNSIGNED_BYTE, gl::RGBA);

/// Show an image and exit when ESC is pressed
pub fn show<
    T: 'static + Type,
    C: 'static + Color,
    F: 'static
        + FnMut(&mut WindowSet<T, C>, Event<'_, ()>, &EventLoopWindowTarget<()>, &mut ControlFlow),
>(
    title: &str,
    image: Image<T, C>,
    mut f: F,
) -> Result<Image<T, C>, Error>
where
    Image<T, C>: ToTexture<T, C>,
{
    let mut event_loop = EventLoop::new();
    let mut windows = WindowSet::new();
    let id = windows.create(&event_loop, image, WindowBuilder::new().with_title(title))?;

    windows.run(&mut event_loop, move |windows, event, x, cf| {
        match &event {
            Event::WindowEvent { event, .. } => match event {
                WindowEvent::KeyboardInput { input, .. } => {
                    if input.scancode == 0x01 {
                        *cf = ControlFlow::Exit;
                    }
                }
                _ => (),
            },
            _ => (),
        }
        f(windows, event, x, cf)
    });

    if let Some(window) = windows.remove(&id) {
        return Ok(window.into_image());
    }

    Err(Error::Message("Cannot find window".into()))
}<|MERGE_RESOLUTION|>--- conflicted
+++ resolved
@@ -33,12 +33,9 @@
     pub image: Image<T, C>,
     pub framebuffer: GLuint,
     pub size: Size,
-<<<<<<< HEAD
     pub dirty: bool,
-=======
     pub position: Point,
     pub selection: Option<Region>,
->>>>>>> 6580cb5b
 }
 
 pub struct WindowSet<T: Type, C: Color>(std::collections::BTreeMap<WindowId, Window<T, C>>);
@@ -185,11 +182,8 @@
             framebuffer,
             position: Point::default(),
             size: Size::new(size.width as usize, size.height as usize),
-<<<<<<< HEAD
             dirty: true,
-=======
             selection: None,
->>>>>>> 6580cb5b
         })
     }
 
